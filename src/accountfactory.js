--- conflicted
+++ resolved
@@ -142,8 +142,6 @@
   }
 }
 
-<<<<<<< HEAD
-=======
 async function readAccountFactoryConfig() {
   try {
     const configPath = join(process.cwd(), 'accountfactory.json');
@@ -159,7 +157,6 @@
   }
 }
 
->>>>>>> 38fb4b9b
 async function createOrganizationAccount(email, accountName, roleName, client = null) {
   let orgClient;
 
@@ -626,7 +623,6 @@
   }
 }
 
-<<<<<<< HEAD
 async function handleCreateIAMUsersCommand(options) {
   await callGetCallerIdentity();
   const liveAccountList = await listOrganizationsAccounts();
@@ -657,33 +653,12 @@
   }
 }
 
-async function describeAccount(accountId) {
-  const client = new OrganizationsClient();
-  const command = new DescribeAccountCommand({
-    AccountId: accountId,
-  });
-  const response = await client.send(command);
-  return response;
-}
-
-async function handleDescribeAccountCommand(options) {
-  await callGetCallerIdentity();
-  const account = await describeAccount(options.accountId);
-  console.log(account);
-}
-
-=======
->>>>>>> 38fb4b9b
 async function handleCreateAccountsCommand(options) {
   config.environment = 'global';
   await printHeader();
   await confirm('Are you sure you want to create new accounts in AWS Organizations?');
 
-<<<<<<< HEAD
   await callGetCallerIdentity();
-=======
-  await initializeConfig();
->>>>>>> 38fb4b9b
   const liveAccountList = await listOrganizationsAccounts();
 
   const accountFactoryConfig = await readAccountFactoryConfig();
@@ -693,24 +668,10 @@
     process.exit(1);
   }
 
-<<<<<<< HEAD
-  console.log(liveAccountList);
-  console.log('--------------------------------');
-
-=======
->>>>>>> 38fb4b9b
   for (const environmentConfig of accountFactoryConfig.accounts) {
 
     console.log(`checking for ${environmentConfig.email}`);
 
-<<<<<<< HEAD
-=======
-    if (liveAccountList.some(account => account.Email === environmentConfig.email)) {
-      logger.info(`Account ${environmentConfig.email} already exists in AWS Organizations. Skipping account creation...`);
-      continue;
-    }
-
->>>>>>> 38fb4b9b
     const accountId = await createAccountWithRetry(environmentConfig.email, environmentConfig.accountName);
     if (accountId) {
       logger.info('Waiting 30 seconds for account to be ready before creating IAM user...');
@@ -725,21 +686,12 @@
   await checkForTools(['aws']);
 
   try {
-<<<<<<< HEAD
     await callGetCallerIdentity();
     const liveAccountList = await listOrganizationsAccounts();
     const accountFactoryConfig = await readAccountFactoryConfig();
 
     for (const environmentConfig of accountFactoryConfig.accounts) {
       const account = liveAccountList.find((account) => account.Email.toLowerCase() === environmentConfig.email.toLowerCase());
-=======
-    await initializeConfig();
-    const accountList = await listOrganizationsAccounts();
-    const accountFactoryConfig = await readAccountFactoryConfig();
-
-    for (const environmentConfig of accountFactoryConfig.accounts) {
-      const account = accountList.find((account) => account.Email.toLowerCase() === environmentConfig.email.toLowerCase());
->>>>>>> 38fb4b9b
 
       if (account) {
         logger.info(`Found AWS Organizations account with email ${environmentConfig.email} and profile name ${environmentConfig.profileName}`);
@@ -809,12 +761,6 @@
     .action(handleGenerateSkeletonCommand);
 
   program
-    .command('describe-account')
-    .description('🔍 Describe an account in the AWS Organization')
-    .option('--account-id <accountId>', 'Account ID to describe')
-    .action(handleDescribeAccountCommand);
-
-  program
     .command('create-accounts')
     .description('🚀 Deploy accounts in the AWS Organization')
     .option('--username <username>', 'IAM username to create in each account', 'deploy')
